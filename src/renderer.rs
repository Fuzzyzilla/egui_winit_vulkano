--- conflicted
+++ resolved
@@ -35,9 +35,11 @@
     device::Queue,
     format::{Format, NumericFormat},
     image::{
-<<<<<<< HEAD
-        sampler::{Filter, Sampler, SamplerAddressMode, SamplerCreateInfo, SamplerMipmapMode},
-        view::ImageView,
+        sampler::{
+            ComponentMapping, ComponentSwizzle, Filter, Sampler, SamplerAddressMode,
+            SamplerCreateInfo, SamplerMipmapMode,
+        },
+        view::{ImageView, ImageViewCreateInfo},
         Image, ImageAspects, ImageCreateInfo, ImageLayout, ImageSubresourceLayers, ImageType,
         ImageUsage, SampleCount,
     },
@@ -46,14 +48,6 @@
             AllocationCreateInfo, DeviceLayout, MemoryTypeFilter, StandardMemoryAllocator,
         },
         DeviceAlignment, MemoryPropertyFlags,
-=======
-        sampler::{
-            ComponentMapping, ComponentSwizzle, Filter, Sampler, SamplerAddressMode,
-            SamplerCreateInfo, SamplerMipmapMode,
-        },
-        view::{ImageView, ImageViewCreateInfo},
-        Image, ImageCreateInfo, ImageLayout, ImageType, ImageUsage, SampleCount,
->>>>>>> 30b6cf63
     },
     pipeline::{
         graphics::{
@@ -316,19 +310,6 @@
         self.texture_desc_sets.remove(&texture_id);
         self.texture_images.remove(&texture_id);
     }
-<<<<<<< HEAD
-    /// Write a single texture delta using the provided staging region and commandbuffer
-    fn update_texture_within(
-        &mut self,
-        id: egui::TextureId,
-        delta: &egui::epaint::ImageDelta,
-        stage: Subbuffer<[u8]>,
-        mapped_stage: &mut [u8],
-        cbb: &mut AutoCommandBufferBuilder<PrimaryAutoCommandBuffer>,
-    ) {
-        // Extract pixel data from egui, writing into our region of the stage buffer.
-        match &delta.image {
-=======
     /// Choose a font format, attempt to minimize memory footprint and CPU unpacking time
     /// by choosing a swizzled linear format.
     fn choose_font_format(device: &vulkano::device::Device) -> Format {
@@ -358,7 +339,6 @@
             Format::R8G8B8A8_SRGB
         }
     }
-
     /// Based on self.font_format, extract into bytes.
     fn pack_font_data(&self, data: &egui::FontImage) -> Vec<u8> {
         match self.font_format {
@@ -381,32 +361,30 @@
             _ => unreachable!(),
         }
     }
-
-    fn update_texture(&mut self, texture_id: egui::TextureId, delta: &egui::epaint::ImageDelta) {
-        // Extract pixel data from egui
-        let (data, format): (Vec<u8>, _) = match &delta.image {
->>>>>>> 30b6cf63
+    /// Write a single texture delta using the provided staging region and commandbuffer
+    fn update_texture_within(
+        &mut self,
+        id: egui::TextureId,
+        delta: &egui::epaint::ImageDelta,
+        stage: Subbuffer<[u8]>,
+        mapped_stage: &mut [u8],
+        cbb: &mut AutoCommandBufferBuilder<PrimaryAutoCommandBuffer>,
+    ) {
+        // Extract pixel data from egui, writing into our region of the stage buffer.
+        match &delta.image {
             egui::ImageData::Color(image) => {
                 assert_eq!(
                     image.width() * image.height(),
                     image.pixels.len(),
                     "Mismatch between texture size and texel count"
                 );
-<<<<<<< HEAD
                 let bytes = image.pixels.iter().flat_map(|color| color.to_array());
                 mapped_stage.iter_mut().zip(bytes).for_each(|(into, from)| *into = from);
             }
             egui::ImageData::Font(image) => {
                 let bytes = image.srgba_pixels(None).flat_map(|color| color.to_array());
                 mapped_stage.iter_mut().zip(bytes).for_each(|(into, from)| *into = from);
-=======
-                (
-                    image.pixels.iter().flat_map(|color| color.to_array()).collect(),
-                    Format::R8G8B8A8_SRGB,
-                )
->>>>>>> 30b6cf63
             }
-            egui::ImageData::Font(image) => (self.pack_font_data(image), self.font_format),
         };
 
         // Copy texture data to existing image if delta pos exists (e.g. font changed)
@@ -488,31 +466,7 @@
             DeviceLayout::new(total_size_bytes, DeviceAlignment::MIN).unwrap(),
         )
         .unwrap();
-<<<<<<< HEAD
         let buffer = Subbuffer::new(buffer);
-=======
-        // Create image
-        let img = {
-            let extent = [delta.image.width() as u32, delta.image.height() as u32, 1];
-            Image::new(
-                self.allocators.memory.clone(),
-                ImageCreateInfo {
-                    image_type: ImageType::Dim2d,
-                    format,
-                    extent,
-                    usage: ImageUsage::TRANSFER_DST
-                        | ImageUsage::TRANSFER_SRC
-                        | ImageUsage::SAMPLED,
-                    // initial_layout: ImageLayout::ShaderReadOnlyOptimal,
-                    // TODO(aedm): miez
-                    initial_layout: ImageLayout::Undefined,
-                    ..Default::default()
-                },
-                AllocationCreateInfo::default(),
-            )
-            .unwrap()
-        };
->>>>>>> 30b6cf63
 
         // Shared command buffer for every upload in this batch.
         let mut cbb = AutoCommandBufferBuilder::primary(
@@ -527,28 +481,8 @@
             // Should be infallible - Just made the buffer so it's exclusive, and we have host access to it.
             let mut writer = buffer.write().unwrap();
 
-<<<<<<< HEAD
             // Keep track of where to write the next image to into the staging buffer.
             let mut past_buffer_end = 0usize;
-=======
-        let font_image = ImageView::new(img.clone(), ImageViewCreateInfo {
-            component_mapping: match format {
-                // Red channel is coverage of white, premul. Green is the same coverage but nonlinear sRGB.
-                // This is the layout expected by egui:
-                Format::R8G8_UNORM => ComponentMapping {
-                    r: ComponentSwizzle::Red,
-                    g: ComponentSwizzle::Red,
-                    b: ComponentSwizzle::Red,
-                    a: ComponentSwizzle::Green,
-                },
-                // RGBA textures are pre-made in this form, no swizzle needed.
-                _ => ComponentMapping::identity(),
-            },
-            format,
-            ..ImageViewCreateInfo::from_image(&img)
-        })
-        .unwrap();
->>>>>>> 30b6cf63
 
             for (id, delta) in sets {
                 let image_size_bytes = delta.image.width() * delta.image.height() * 4;
